--- conflicted
+++ resolved
@@ -37,27 +37,25 @@
     #                 'ndt': 100}]
     simu_params += [{'name': 'exponential 500',
                     'type': 'exponential', 
-<<<<<<< HEAD
                     'ndt': 500}]
     # simu_params += [{'name': 'exponential 1',
     #                 'type': 'exponential', 
     #                 'ndt': 1}]
     simu_params += [{'name': 'euler 500',
-=======
-                    'ndt': 100}]
+                     'type': 'euler',
+                    'ndt': 500}]
 #    simu_params += [{'name': 'exponential 10',
 #                    'type': 'exponential', 
 #                    'ndt': 10}]
-    simu_params += [{'name': 'exponential 1',
-                    'type': 'exponential', 
-                    'ndt': 1}]
-    simu_params += [{'name': 'euler 300',
-                    'type': 'euler', 
-                    'ndt': 300}]
-    simu_params += [{'name': 'euler 100',
->>>>>>> 20c9eb1b
-                    'type': 'euler', 
-                    'ndt': 500}]
+#    simu_params += [{'name': 'exponential 1',
+#                    'type': 'exponential', 
+#                    'ndt': 1}]
+#    simu_params += [{'name': 'euler 300',
+#                    'type': 'euler', 
+#                    'ndt': 300}]
+#    simu_params += [{'name': 'euler 100',
+#                    'type': 'euler', 
+#                    'ndt': 100}]
     # simu_params += [{'name': 'euler 10',
     #                 'type': 'euler', 
     #                 'ndt': 10}]
