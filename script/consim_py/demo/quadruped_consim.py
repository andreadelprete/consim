--- conflicted
+++ resolved
@@ -10,7 +10,7 @@
 import matplotlib.pyplot as plt
 
 from consim_py.tsid_quadruped import TsidQuadruped
-from consim_py.robot_simulator_exponential_integrator import RobotSimulator
+from consim_py.simulator import RobotSimulator
 import consim_py.conf_solo_py as conf
 from example_robot_data.robots_loader import loadSolo
 
@@ -22,48 +22,44 @@
 
 USE_CONTROLLER = True 
 # parameters used for CoM Sinusoid 
-<<<<<<< HEAD
-amp = np.matrix([0.0, 0.0, 0.05]).T
-two_pi_f = 2*np.pi*np.matrix([0.0, .0, 2.]).T # double frequency to get more slipping 
-=======
-amp = np.array([0.0, 0.0, 0.05])
-two_pi_f = 2*np.pi*np.array([0.0, .0, 2.0])
->>>>>>> 20c9eb1b
+amp = np.array([0.0, 0.0, 0.05]).T
+two_pi_f = 2*np.pi*np.array([0.0, .0, 2.]).T # double frequency to get more slipping 
+
 controller_dt = 5.e-3 
 
 if __name__=="__main__":
     # simulation parameters 
     simu_params = []
     
-    simu_params += [{'name': 'euler 1000',
-                    'type': 'euler', 
-                    'ndt': 1000}]
+#    simu_params += [{'name': 'euler 1000',
+#                    'type': 'euler', 
+#                    'ndt': 1000}]
     # simu_params += [{'name': 'euler 200',
     #                 'type': 'euler', 
     #                 'ndt': 200}]
-    # simu_params += [{'name': 'euler 100',
-    #                 'type': 'euler', 
-    #                 'ndt': 100}]
-
-    simu_params += [{'name': 'exponential 500',
-                    'type': 'exponential', 
-                    'ndt': 500}]
-
-    # simu_params += [{'name': 'exponential 100',
-    #                 'type': 'exponential', 
-    #                 'ndt': 100}]
+    simu_params += [{'name': 'euler 100',
+                     'type': 'euler', 
+                     'ndt': 100}]
+
+#    simu_params += [{'name': 'exponential 500',
+#                    'type': 'exponential', 
+#                    'ndt': 500}]
+
+#    simu_params += [{'name': 'exponential 100',
+#                     'type': 'exponential', 
+#                     'ndt': 100}]
         
     # simu_params += [{'name': 'euler 10',
     #                 'type': 'euler', 
     #                 'ndt': 10}]
 
-    # simu_params += [{'name': 'exponential 10',
-    #                 'type': 'exponential', 
-    #                 'ndt': 10}]
-
-    # simu_params += [{'name': 'exponential 1',
-    #                 'type': 'exponential', 
-    #                 'ndt': 1}]
+#    simu_params += [{'name': 'exponential 10',
+#                     'type': 'exponential', 
+#                     'ndt': 10}]
+
+    simu_params += [{'name': 'exponential 1',
+                     'type': 'exponential', 
+                     'ndt': 1}]
     
     # simu_params += [{'name': 'euler 1',
     #                 'type': 'euler', 
@@ -73,7 +69,7 @@
 
     i_ls = 0
     
-    mu = 0.3        # friction coefficient
+    mu = 0.9        # friction coefficient
     isSparse = False 
     isInvertible = False
     unilateral_contacts = True                   
@@ -97,22 +93,15 @@
     
     # lower q0 a little bit for bilateral contacts 
     q0 = conf.q0
-<<<<<<< HEAD
+
     # q0[2] -= 1.e-6
     # print(" Contact Frame Positions".center(conf.LINE_WIDTH, '-'))
     # pin.framesForwardKinematics(robot.model, robot.data, q0)
     # for cname in conf.contact_frames:
     #     print robot.data.oMf[robot.model.getFrameId(cname)].translation 
-=======
-    # q0[2] -= 1.e-5
-    print((" Contact Frame Positions".center(conf.LINE_WIDTH, '-')))
-    pin.framesForwardKinematics(robot.model, robot.data, q0)
-    for cname in conf.contact_frames:
-        print(robot.data.oMf[robot.model.getFrameId(cname)].translation.T) 
-
->>>>>>> 20c9eb1b
-    v0 = np.zeros(robot.nv) [:,None]
-    tau = np.zeros(robot.nv) [:,None]
+
+    v0 = np.zeros(robot.nv)
+    tau = np.zeros(robot.nv)
  
     # loop over simulations     
     for simu_param in simu_params:
@@ -127,24 +116,7 @@
                                         K, B , mu, isSparse, isInvertible)
         else:
             sim = consim.build_euler_simulator(dt, ndt, robot.model, robot.data,
-<<<<<<< HEAD
                                             K, B , mu)
-=======
-                                            K, B ,K, B, mu, mu)
-        
-        # add the  contact points 
-        cpts = [] # list of all contact points
-        for cname in conf.contact_frames:
-            if not robot.model.existFrame(cname):
-                print(("ERROR: Frame", cname, "does not exist"))
-            cpts += [sim.add_contact_point(robot.model.getFrameId(cname), unilateral_contacts)]
-        print((" %s Contact Points Added ".center(conf.LINE_WIDTH, '-')%(len(cpts))))
-
-        # inverse dynamics controller 
-        invdyn = TsidQuadruped(conf, robot, q0, viewer=False)
-        print((" TSID Initialized Successfully ".center(conf.LINE_WIDTH, '-')))
-
->>>>>>> 20c9eb1b
 
         # trajectory log 
         com_pos = np.empty((N_SIMULATION, 3))*nan
@@ -187,13 +159,8 @@
         offset = invdyn.robot.com(invdyn.formulation.data())
         two_pi_f_amp = two_pi_f * amp
         two_pi_f_squared_amp = two_pi_f * two_pi_f_amp
-       
 
         sampleCom = invdyn.trajCom.computeNext()
-
-        # reset simulator 
-        sim.reset_state(q[0], v[0], True)
-        print(('Reset state done '.center(conf.LINE_WIDTH, '-')))
 
         for ci, cp in enumerate(cpts):
             sim_f[0,ci,:] = np.resize(cp.f,3)
@@ -247,7 +214,7 @@
                 contact_x[i+1,ci,:] = np.resize(cp.x,3)
                 contact_v[i+1,ci,:] = np.resize(cp.v,3)
     
-            simu.display(q[-1])
+            simu.display(q[-1], dt)
             t += dt 
         # end simulation loop
         time_spent = time.time() - time_start
