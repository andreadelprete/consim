--- conflicted
+++ resolved
@@ -12,7 +12,7 @@
 #include "consim/object.hpp"
 #include "consim/contact.hpp"
 #include "consim/simulator.hpp"
-#include "consim/utils/stop-watch.hpp"
+// #include "consim/utils/stop-watch.hpp"
 
 #include <iostream>
 
@@ -343,19 +343,10 @@
       {
       case 1:
         mDv_ = tau_ - data_->nle; 
-<<<<<<< HEAD
-        // pinocchio::crba(*model_, *data_, q_); // not needed here.
-        inverseM_ = pinocchio::computeMinverse(*model_, *data_, q_);
-        inverseM_.triangularView<Eigen::StrictlyLower>()
-        = inverseM_.transpose().triangularView<Eigen::StrictlyLower>(); // need to fill the Lower part of the matrix
-        // dvMean_ = inverseM_*mDv_; 
-        dvMean_.noalias() = data_->Minv*mDv_;
-=======
         inverseM_ = pinocchio::computeMinverse(*model_, *data_, q_);
         inverseM_.triangularView<Eigen::StrictlyLower>()
         = inverseM_.transpose().triangularView<Eigen::StrictlyLower>(); // need to fill the Lower part of the matrix
         dvMean_.noalias() = inverseM_*mDv_; 
->>>>>>> 047ce5ad
         break;
       
       case 2:
